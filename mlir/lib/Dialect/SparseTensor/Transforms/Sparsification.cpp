--- conflicted
+++ resolved
@@ -819,15 +819,9 @@
   // Test if this is a scalarized reduction.
   if (codegen.redVal) {
     if (codegen.curVecLength > 1)
-<<<<<<< HEAD
-      rhs = rewriter.create<SelectOp>(loc, codegen.curVecMask, rhs,
-                                      codegen.redVal);
-    updateReduc(merger, codegen, rhs, validLexInsert);
-=======
       rhs = rewriter.create<arith::SelectOp>(loc, codegen.curVecMask, rhs,
                                              codegen.redVal);
-    updateReduc(merger, codegen, rhs);
->>>>>>> 85243124
+    updateReduc(merger, codegen, rhs, validLexInsert);
     return;
   }
   // Store during insertion.
